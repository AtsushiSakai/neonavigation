/*
 * Copyright (c) 2014, ATR, Atsushi Watanabe
 * All rights reserved.
 *
 * Redistribution and use in source and binary forms, with or without
 * modification, are permitted provided that the following conditions are met:
 *
 *     * Redistributions of source code must retain the above copyright
 *       notice, this list of conditions and the following disclaimer.
 *     * Redistributions in binary form must reproduce the above copyright
 *       notice, this list of conditions and the following disclaimer in the
 *       documentation and/or other materials provided with the distribution.
 *     * Neither the name of the copyright holder nor the names of its
 *       contributors may be used to endorse or promote products derived from
 *       this software without specific prior written permission.
 *
 * THIS SOFTWARE IS PROVIDED BY THE COPYRIGHT HOLDERS AND CONTRIBUTORS "AS IS"
 * AND ANY EXPRESS OR IMPLIED WARRANTIES, INCLUDING, BUT NOT LIMITED TO, THE
 * IMPLIED WARRANTIES OF MERCHANTABILITY AND FITNESS FOR A PARTICULAR PURPOSE
 * ARE DISCLAIMED. IN NO EVENT SHALL THE COPYRIGHT OWNER OR CONTRIBUTORS BE
 * LIABLE FOR ANY DIRECT, INDIRECT, INCIDENTAL, SPECIAL, EXEMPLARY, OR
 * CONSEQUENTIAL DAMAGES (INCLUDING, BUT NOT LIMITED TO, PROCUREMENT OF
 * SUBSTITUTE GOODS OR SERVICES; LOSS OF USE, DATA, OR PROFITS; OR BUSINESS
 * INTERRUPTION) HOWEVER CAUSED AND ON ANY THEORY OF LIABILITY, WHETHER IN
 * CONTRACT, STRICT LIABILITY, OR TORT (INCLUDING NEGLIGENCE OR OTHERWISE)
 * ARISING IN ANY WAY OUT OF THE USE OF THIS SOFTWARE, EVEN IF ADVISED OF THE
 * POSSIBILITY OF SUCH DAMAGE.
 */

/*
   * This research was supported by a contract with the Ministry of Internal
   Affairs and Communications entitled, 'Novel and innovative R&D making use
   of brain structures'

   This software was implemented to accomplish the above research.
   Original idea of the implemented control scheme was published on:
   S. Iida, S. Yuta, "Vehicle command system and trajectory control for
   autonomous mobile robots," in Proceedings of the 1991 IEEE/RSJ
   International Workshop on Intelligent Robots and Systems (IROS),
   1991, pp. 212-217.
 */

#include <algorithm>
#include <cmath>
#include <limits>
#include <string>
#include <vector>

#include <Eigen/Core>
#include <Eigen/Geometry>

#include <ros/ros.h>

#include <geometry_msgs/Twist.h>
#include <geometry_msgs/PoseStamped.h>
#include <nav_msgs/Odometry.h>
#include <nav_msgs/Path.h>
#include <std_msgs/Float32.h>
#include <std_msgs/Header.h>

#include <tf2/utils.h>
#include <tf2_geometry_msgs/tf2_geometry_msgs.h>
#include <tf2_ros/transform_listener.h>

#include <neonavigation_common/compatibility.h>
#include <trajectory_tracker_msgs/TrajectoryTrackerStatus.h>
#include <trajectory_tracker_msgs/PathWithVelocity.h>

#include <trajectory_tracker/basic_control.h>
#include <trajectory_tracker/eigen_line.h>
#include <trajectory_tracker/path2d.h>

class TrackerNode
{
public:
  TrackerNode();
  ~TrackerNode();
  void spin();

private:
  std::string topic_path_;
  std::string topic_cmd_vel_;
  std::string frame_robot_;
  std::string frame_odom_;
  double hz_;
  double look_forward_;
  double curv_forward_;
  double k_[3];
  double d_lim_;
  double d_stop_;
  double vel_[2];
  double acc_[2];
  double acc_toc_[2];
  trajectory_tracker::VelAccLimitter v_lim_;
  trajectory_tracker::VelAccLimitter w_lim_;
  double dec_;
  double rotate_ang_;
  double ang_factor_;
  double sw_dist_;
  double goal_tolerance_dist_;
  double goal_tolerance_ang_;
  double stop_tolerance_dist_;
  double stop_tolerance_ang_;
  double no_pos_cntl_dist_;
  double min_track_path_;
  int path_step_;
  int path_step_done_;
  bool allow_backward_;
  bool limit_vel_by_avel_;
  bool check_old_path_;
  double epsilon_;
  bool in_place_turn_;

  ros::Subscriber sub_path_;
  ros::Subscriber sub_path_velocity_;
  ros::Subscriber sub_vel_;
  ros::Publisher pub_vel_;
  ros::Publisher pub_status_;
  ros::Publisher pub_tracking_;
  ros::NodeHandle nh_;
  ros::NodeHandle pnh_;
  tf2_ros::Buffer tfbuf_;
  tf2_ros::TransformListener tfl_;

  trajectory_tracker::Path2D path_;
  std_msgs::Header path_header_;

  template <typename MSG_TYPE>
  void cbPath(const typename MSG_TYPE::ConstPtr&);
  void cbSpeed(const std_msgs::Float32::ConstPtr&);
  void cbTimer(const ros::TimerEvent&);
  void control();
};

TrackerNode::TrackerNode()
  : nh_()
  , pnh_("~")
  , tfl_(tfbuf_)
{
  neonavigation_common::compat::checkCompatMode();
  pnh_.param("frame_robot", frame_robot_, std::string("base_link"));
  pnh_.param("frame_odom", frame_odom_, std::string("odom"));
  neonavigation_common::compat::deprecatedParam(pnh_, "path", topic_path_, std::string("path"));
  neonavigation_common::compat::deprecatedParam(pnh_, "cmd_vel", topic_cmd_vel_, std::string("cmd_vel"));
  pnh_.param("hz", hz_, 50.0);
  pnh_.param("look_forward", look_forward_, 0.5);
  pnh_.param("curv_forward", curv_forward_, 0.5);
  pnh_.param("k_dist", k_[0], 1.0);
  pnh_.param("k_ang", k_[1], 1.0);
  pnh_.param("k_avel", k_[2], 1.0);
  pnh_.param("k_dcel", dec_, 0.2);
  pnh_.param("dist_lim", d_lim_, 0.5);
  pnh_.param("dist_stop", d_stop_, 2.0);
  pnh_.param("rotate_ang", rotate_ang_, M_PI / 4);
  pnh_.param("max_vel", vel_[0], 0.5);
  pnh_.param("max_angvel", vel_[1], 1.0);
  pnh_.param("max_acc", acc_[0], 1.0);
  pnh_.param("max_angacc", acc_[1], 2.0);
  double acc_toc_factor[2];
  pnh_.param("acc_toc_factor", acc_toc_factor[0], 0.9);
  pnh_.param("angacc_toc_factor", acc_toc_factor[1], 0.9);
  acc_toc_[0] = acc_[0] * acc_toc_factor[0];
  acc_toc_[1] = acc_[1] * acc_toc_factor[1];
  pnh_.param("path_step", path_step_, 1);
  pnh_.param("distance_angle_factor", ang_factor_, 0.0);
  pnh_.param("switchback_dist", sw_dist_, 0.3);
  pnh_.param("goal_tolerance_dist", goal_tolerance_dist_, 0.2);
  pnh_.param("goal_tolerance_ang", goal_tolerance_ang_, 0.1);
  pnh_.param("stop_tolerance_dist", stop_tolerance_dist_, 0.1);
  pnh_.param("stop_tolerance_ang", stop_tolerance_ang_, 0.05);
  pnh_.param("no_position_control_dist", no_pos_cntl_dist_, 0.0);
  pnh_.param("min_tracking_path", min_track_path_, no_pos_cntl_dist_);
  pnh_.param("allow_backward", allow_backward_, true);
  pnh_.param("limit_vel_by_avel", limit_vel_by_avel_, false);
  pnh_.param("check_old_path", check_old_path_, false);
  pnh_.param("epsilon", epsilon_, 0.001);

  sub_path_ = neonavigation_common::compat::subscribe<nav_msgs::Path>(
      nh_, "path",
      pnh_, topic_path_, 2,
      boost::bind(&TrackerNode::cbPath<nav_msgs::Path>, this, _1));
  sub_path_velocity_ = nh_.subscribe<trajectory_tracker_msgs::PathWithVelocity>(
      "path_velocity", 2,
      boost::bind(&TrackerNode::cbPath<trajectory_tracker_msgs::PathWithVelocity>, this, _1));
  sub_vel_ = neonavigation_common::compat::subscribe(
      nh_, "speed",
      pnh_, "speed", 20, &TrackerNode::cbSpeed, this);
  pub_vel_ = neonavigation_common::compat::advertise<geometry_msgs::Twist>(
      nh_, "cmd_vel",
      pnh_, topic_cmd_vel_, 10);
  pub_status_ = pnh_.advertise<trajectory_tracker_msgs::TrajectoryTrackerStatus>("status", 10);
  pub_tracking_ = pnh_.advertise<geometry_msgs::PoseStamped>("tracking", 10);
}
TrackerNode::~TrackerNode()
{
  geometry_msgs::Twist cmd_vel;
  cmd_vel.linear.x = 0;
  cmd_vel.angular.z = 0;
  pub_vel_.publish(cmd_vel);
}

void TrackerNode::cbSpeed(const std_msgs::Float32::ConstPtr& msg)
{
  vel_[0] = msg->data;
}

namespace
{
float getVelocity(const geometry_msgs::PoseStamped& msg)
{
  return std::numeric_limits<float>::quiet_NaN();
}
float getVelocity(const trajectory_tracker_msgs::PoseStampedWithVelocity& msg)
{
  return msg.linear_velocity.x;
}
}  // namespace

template <typename MSG_TYPE>
void TrackerNode::cbPath(const typename MSG_TYPE::ConstPtr& msg)
{
  path_header_ = msg->header;
  path_.clear();
  path_step_done_ = 0;
  in_place_turn_ = false;
  if (msg->poses.size() == 0)
    return;

  auto j = msg->poses.begin();
  path_.push_back(trajectory_tracker::Pose2D(j->pose, getVelocity(*j)));
  for (auto j = msg->poses.begin(); j != msg->poses.end(); ++j)
  {
    const float velocity = getVelocity(*j);
    if (std::isfinite(velocity) && velocity < -0.0)
    {
      ROS_ERROR_THROTTLE(1.0, "path_velocity.velocity.x must be positive");
      path_.clear();
      return;
    }
    const trajectory_tracker::Pose2D next(j->pose, velocity);

    if ((path_.back().pos_ - next.pos_).squaredNorm() >= std::pow(epsilon_, 2))
      path_.push_back(next);
  }

  if (path_.size() == 1)
  {
    in_place_turn_ = true;
    while (path_.size() < 3)
    {
      // to make line direction computable, line should have a few points
      const float yaw = path_.back().yaw_;
      const trajectory_tracker::Pose2D next(
          path_.back().pos_ + Eigen::Vector2d(std::cos(yaw), std::sin(yaw)) * epsilon_,
          yaw, path_.back().velocity_);
      path_.push_back(next);
    }
  }
}
void TrackerNode::cbTimer(const ros::TimerEvent& event)
{
  control();
}

void TrackerNode::spin()
{
  ros::Timer timer = nh_.createTimer(ros::Duration(1.0 / hz_), &TrackerNode::cbTimer, this);

  ros::spin();
}

void TrackerNode::control()
{
  trajectory_tracker_msgs::TrajectoryTrackerStatus status;
  status.header.stamp = ros::Time::now();
  status.distance_remains = 0.0;
  status.angle_remains = 0.0;

  if (path_header_.frame_id.size() == 0 || path_.size() == 0)
  {
    v_lim_.clear();
    w_lim_.clear();
    geometry_msgs::Twist cmd_vel;
    cmd_vel.linear.x = 0;
    cmd_vel.angular.z = 0;
    pub_vel_.publish(cmd_vel);
    status.status = trajectory_tracker_msgs::TrajectoryTrackerStatus::NO_PATH;
    pub_status_.publish(status);
    return;
  }
  // Transform
  trajectory_tracker::Path2D lpath;
  tf2::Stamped<tf2::Transform> transform;
  double transform_delay = 0;
  try
  {
    tf2::Stamped<tf2::Transform> trans_odom;
    tf2::fromMsg(
        tfbuf_.lookupTransform(frame_robot_, frame_odom_, ros::Time(0)), transform);
    tf2::fromMsg(
        tfbuf_.lookupTransform(frame_odom_, path_header_.frame_id, ros::Time(0)), trans_odom);
    transform *= trans_odom;
    transform_delay = (ros::Time::now() - transform.stamp_).toSec();
    if (std::abs(transform_delay) > 0.1 && check_old_path_)
    {
      ROS_ERROR_THROTTLE(
          1.0, "Timestamp of the transform is too old %f %f",
          ros::Time::now().toSec(), transform.stamp_.toSec());
    }

    const float trans_yaw = tf2::getYaw(transform.getRotation());
    const Eigen::Transform<double, 2, Eigen::TransformTraits::AffineCompact> trans =
        Eigen::Translation2d(
            Eigen::Vector2d(transform.getOrigin().x(), transform.getOrigin().y())) *
        Eigen::Rotation2Dd(trans_yaw);

    for (size_t i = 0; i < path_.size(); i += path_step_)
      lpath.push_back(
          trajectory_tracker::Pose2D(
              trans * path_[i].pos_, trans_yaw + path_[i].yaw_, path_[i].velocity_));
  }
  catch (tf2::TransformException& e)
  {
    ROS_WARN("TF exception: %s", e.what());
    status.status = trajectory_tracker_msgs::TrajectoryTrackerStatus::NO_PATH;
    pub_status_.publish(status);
    return;
  }

  const float predicted_yaw = w_lim_.get() * look_forward_ / 2;
  const Eigen::Vector2d origin =
      Eigen::Vector2d(std::cos(predicted_yaw), std::sin(predicted_yaw)) * v_lim_.get() * look_forward_;

  const double path_length = lpath.length();

  // Find nearest line strip
  const trajectory_tracker::Path2D::ConstIterator it_local_goal =
      lpath.findLocalGoal(lpath.begin() + path_step_done_, lpath.end(), allow_backward_);

  const float max_search_range = (path_step_done_ > 0) ? 1.0 : 0.0;
  const trajectory_tracker::Path2D::ConstIterator it_nearest =
      lpath.findNearest(lpath.begin() + path_step_done_, it_local_goal, origin, max_search_range);

  if (it_nearest == lpath.end())
  {
    v_lim_.clear();
    w_lim_.clear();
    geometry_msgs::Twist cmd_vel;
    cmd_vel.linear.x = 0;
    cmd_vel.angular.z = 0;
    pub_vel_.publish(cmd_vel);
    // ROS_WARN("failed to find nearest node");
    status.status = trajectory_tracker_msgs::TrajectoryTrackerStatus::NO_PATH;
    pub_status_.publish(status);
    return;
  }

  const int i_nearest = std::distance(
      static_cast<trajectory_tracker::Path2D::ConstIterator>(lpath.begin()), it_nearest);
  const int i_local_goal = std::distance(
      static_cast<trajectory_tracker::Path2D::ConstIterator>(lpath.begin()), it_local_goal);

  const Eigen::Vector2d pos_on_line =
      trajectory_tracker::projection2d(lpath[i_nearest - 1].pos_, lpath[i_nearest].pos_, origin);

  const float linear_vel =
      std::isnan(lpath[i_nearest].velocity_) ? vel_[0] : lpath[i_nearest].velocity_;

  // Remained distance to the local goal
  float remain_local = lpath.remainedDistance(it_nearest, it_local_goal, pos_on_line);
  // Remained distance to the final goal
  float remain = lpath.remainedDistance(it_nearest, lpath.end(), pos_on_line);
  if (path_length < no_pos_cntl_dist_)
    remain = remain_local = 0;

  // Signed distance error
  const float dist_err = trajectory_tracker::lineDistance(
      lpath[i_nearest - 1].pos_, lpath[i_nearest].pos_, origin);

  // Angular error
  const Eigen::Vector2d vec = lpath[i_nearest].pos_ - lpath[i_nearest - 1].pos_;
  float angle = -atan2(vec[1], vec[0]);
  const float angle_pose = allow_backward_ ? lpath[i_nearest].yaw_ : -angle;
  float sign_vel = 1.0;
  if (std::cos(-angle) * std::cos(angle_pose) + std::sin(-angle) * std::sin(angle_pose) < 0)
  {
    sign_vel = -1.0;
    angle = angle + M_PI;
  }
  angle = trajectory_tracker::angleNormalized(angle);

  // Curvature
  const float curv = lpath.getCurvature(it_nearest, it_local_goal, pos_on_line, curv_forward_);

  status.distance_remains = remain;
  status.angle_remains = angle;

  ROS_DEBUG(
      "trajectory_tracker: nearest: %d, local goal: %d, done: %d, goal: %lu, remain: %0.3f, remain_local: %0.3f",
      i_nearest, i_local_goal, path_step_done_, lpath.size(), remain, remain_local);

  bool arrive_local_goal(false);

  const float dt = 1.0 / hz_;
  // Stop and rotate
  if ((std::abs(rotate_ang_) < M_PI && std::cos(rotate_ang_) > std::cos(angle)) ||
      std::abs(remain_local) < stop_tolerance_dist_ ||
      path_length < min_track_path_ ||
      in_place_turn_)
  {
    if (path_length < min_track_path_ || std::abs(remain_local) < stop_tolerance_dist_)
    {
      angle = trajectory_tracker::angleNormalized(-(it_local_goal - 1)->yaw_);
      status.angle_remains = angle;
      if (it_local_goal != lpath.end())
        arrive_local_goal = true;
    }
    v_lim_.set(
        0.0,
        linear_vel, acc_[0], dt);
    w_lim_.set(
        trajectory_tracker::timeOptimalControl(angle + w_lim_.get() * dt * 1.5, acc_toc_[1]),
        vel_[1], acc_[1], dt);

    ROS_DEBUG(
        "trajectory_tracker: angular residual %0.3f, angular vel %0.3f, tf delay %0.3f",
        angle, w_lim_.get(), transform_delay);

    if (path_length < stop_tolerance_dist_ || in_place_turn_)
      status.distance_remains = remain = 0.0;
  }
  else
  {
    // Too far from given path
    float dist_from_path = dist_err;
    if (i_nearest == 0)
      dist_from_path = -(lpath[i_nearest].pos_ - origin).norm();
    else if (i_nearest + 1 >= static_cast<int>(path_.size()))
      dist_from_path = -(lpath[i_nearest].pos_ - origin).norm();
    if (std::abs(dist_from_path) > d_stop_)
    {
      geometry_msgs::Twist cmd_vel;
      cmd_vel.linear.x = 0;
      cmd_vel.angular.z = 0;
      pub_vel_.publish(cmd_vel);
      // ROS_WARN("Far from given path");
      status.status = trajectory_tracker_msgs::TrajectoryTrackerStatus::FAR_FROM_PATH;
      pub_status_.publish(status);
      return;
    }

    // Path following control
    const float dist_err_clip = trajectory_tracker::clip(dist_err, d_lim_);

    v_lim_.set(
<<<<<<< HEAD
        trajectory_tracker::timeOptimalControl(-remain_local * sign_vel_, acc_[0]),
        linear_vel, acc_[0], dt);
=======
        trajectory_tracker::timeOptimalControl(-remain_local * sign_vel, acc_toc_[0]),
        vel_[0], acc_[0], dt);
>>>>>>> a217dac4

    float wref = std::abs(v_lim_.get()) * curv;

    if (limit_vel_by_avel_ && std::abs(wref) > vel_[1])
    {
      v_lim_.set(
          std::copysign(1.0, v_lim_.get()) * std::abs(vel_[1] / curv),
<<<<<<< HEAD
          linear_vel, acc_[0], dt);
=======
          vel_[0], acc_[0], dt);
      wref = std::copysign(1.0, wref) * vel_[1];
    }
>>>>>>> a217dac4

    w_lim_.increment(
        dt * (-dist_err_clip * k_[0] - angle * k_[1] - (w_lim_.get() - wref) * k_[2]),
        vel_[1], acc_[1], dt);

    ROS_DEBUG(
        "trajectory_tracker: distance residual %0.3f, angular residual %0.3f, ang vel residual %0.3f"
        ", v_lim: %0.3f, sign_vel: %0.0f, angle: %0.3f, yaw: %0.3f",
        dist_err_clip, angle, w_lim_.get() - wref, v_lim_.get(), sign_vel, angle, lpath[i_nearest].yaw_);
  }

  geometry_msgs::Twist cmd_vel;
  if (std::abs(status.distance_remains) < stop_tolerance_dist_ &&
      std::abs(status.angle_remains) < stop_tolerance_ang_)
  {
    v_lim_.clear();
    w_lim_.clear();
  }

  cmd_vel.linear.x = v_lim_.get();
  cmd_vel.angular.z = w_lim_.get();
  pub_vel_.publish(cmd_vel);
  status.status = trajectory_tracker_msgs::TrajectoryTrackerStatus::FOLLOWING;
  if (std::abs(status.distance_remains) < goal_tolerance_dist_ &&
      std::abs(status.angle_remains) < goal_tolerance_ang_)
  {
    status.status = trajectory_tracker_msgs::TrajectoryTrackerStatus::GOAL;
  }
  pub_status_.publish(status);
  geometry_msgs::PoseStamped tracking;
  tracking.header = status.header;
  tracking.header.frame_id = frame_robot_;
  tracking.pose.position.x = pos_on_line[0];
  tracking.pose.position.y = pos_on_line[1];
  tracking.pose.orientation = tf2::toMsg(tf2::Quaternion(tf2::Vector3(0.0, 0.0, 1.0), -angle));
  pub_tracking_.publish(tracking);

  path_step_done_ = i_nearest - 1;  // i_nearest is the next of the nearest node
  if (path_step_done_ < 0)
    path_step_done_ = 0;
  if (arrive_local_goal)
    path_step_done_ = i_local_goal + 1;
}

int main(int argc, char** argv)
{
  ros::init(argc, argv, "trajectory_tracker");

  TrackerNode track;
  track.spin();

  return 0;
}<|MERGE_RESOLUTION|>--- conflicted
+++ resolved
@@ -453,13 +453,8 @@
     const float dist_err_clip = trajectory_tracker::clip(dist_err, d_lim_);
 
     v_lim_.set(
-<<<<<<< HEAD
-        trajectory_tracker::timeOptimalControl(-remain_local * sign_vel_, acc_[0]),
+        trajectory_tracker::timeOptimalControl(-remain_local * sign_vel, acc_toc_[0]),
         linear_vel, acc_[0], dt);
-=======
-        trajectory_tracker::timeOptimalControl(-remain_local * sign_vel, acc_toc_[0]),
-        vel_[0], acc_[0], dt);
->>>>>>> a217dac4
 
     float wref = std::abs(v_lim_.get()) * curv;
 
@@ -467,13 +462,9 @@
     {
       v_lim_.set(
           std::copysign(1.0, v_lim_.get()) * std::abs(vel_[1] / curv),
-<<<<<<< HEAD
           linear_vel, acc_[0], dt);
-=======
-          vel_[0], acc_[0], dt);
       wref = std::copysign(1.0, wref) * vel_[1];
     }
->>>>>>> a217dac4
 
     w_lim_.increment(
         dt * (-dist_err_clip * k_[0] - angle * k_[1] - (w_lim_.get() - wref) * k_[2]),
