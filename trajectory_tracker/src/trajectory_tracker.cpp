--- conflicted
+++ resolved
@@ -111,11 +111,7 @@
   bool in_place_turn_;
 
   ros::Subscriber sub_path_;
-<<<<<<< HEAD
   ros::Subscriber sub_path_velocity_;
-  ros::Subscriber sub_odom_;
-=======
->>>>>>> e8daa27d
   ros::Subscriber sub_vel_;
   ros::Publisher pub_vel_;
   ros::Publisher pub_status_;
@@ -441,13 +437,8 @@
     const float dist_err_clip = trajectory_tracker::clip(dist_err, d_lim_);
 
     v_lim_.set(
-<<<<<<< HEAD
-        trajectory_tracker::timeOptimalControl(-remain_local * sign_vel_, acc_[0], dt),
+        trajectory_tracker::timeOptimalControl(-remain_local * sign_vel_, acc_[0]),
         linear_vel, acc_[0], dt);
-=======
-        trajectory_tracker::timeOptimalControl(-remain_local * sign_vel_, acc_[0]),
-        vel_[0], acc_[0], dt);
->>>>>>> e8daa27d
 
     const float wref = std::abs(v_lim_.get()) * curv;
 
