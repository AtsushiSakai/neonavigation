--- conflicted
+++ resolved
@@ -86,14 +86,10 @@
     sub_status_ = nh_.subscribe(
         "trajectory_tracker/status", 1, &TrajectoryTrackerTest::cbStatus, this);
     pub_path_ = nh_.advertise<nav_msgs::Path>("path", 1, true);
-<<<<<<< HEAD
     pub_path_vel_ = nh_.advertise<trajectory_tracker_msgs::PathWithVelocity>("path_velocity", 1, true);
-
-=======
   }
   void initState(const Eigen::Vector2d& pos, const float yaw)
   {
->>>>>>> 04dbbe4c
     nav_msgs::Path path;
     path.header.frame_id = "odom";
     path.header.stamp = ros::Time::now();
@@ -224,6 +220,8 @@
 
 TEST_F(TrajectoryTrackerTest, StraightVelocityChange)
 {
+  initState(Eigen::Vector2d(0, 0), 0);
+
   std::vector<Eigen::Vector4d> poses;
   for (double x = 0.0; x < 0.5; x += 0.01)
     poses.push_back(Eigen::Vector4d(x, 0.0, 0.0, 0.3));
